--- conflicted
+++ resolved
@@ -27,7 +27,6 @@
 
 import { Badge } from "@/components/ui/badge";
 import { Button } from "@/components/ui/button";
-import { useTranslation } from "react-i18next";
 import { Card, CardContent, CardHeader, CardTitle } from "@/components/ui/card";
 import { Input } from "@/components/ui/input";
 import {
@@ -54,6 +53,7 @@
   Zap,
 } from "lucide-react";
 import { useState } from "react";
+import { useTranslation } from "react-i18next";
 import { useDraftChallenges } from "../useDraftChallenges";
 
 /**
@@ -100,16 +100,8 @@
     refetch, // Function to refetch data from API
     deleteChallenge, // Function to delete a specific challenge
   } = useDraftChallenges();
-<<<<<<< HEAD
-
-  /**
-   * Returns styling configuration based on challenge difficulty level
-   * Each difficulty has its own color scheme and icon for visual distinction
-   */
-=======
-  const {t} = useTranslation();
+  const { t } = useTranslation();
   // Get challenge icon and styling based on difficulty
->>>>>>> 8ea398a1
   const getChallengeStyle = (difficulty: string) => {
     switch (difficulty) {
       case "Easy":
@@ -246,12 +238,11 @@
     // Prevent event bubbling to avoid triggering card click events
     event.stopPropagation();
 
-<<<<<<< HEAD
-    // Create detailed confirmation message
-    const confirmMessage = `Are you sure you want to delete "${challenge.title}"?\n\nThis action cannot be undone and will permanently remove the draft challenge from your account.`;
-=======
-    const confirmMessage = `${t("Are you sure you want to delete ")}"${challenge.title}"?\n\n${t("This action cannot be undone and will permanently remove the draft challenge from your account.")}`;
->>>>>>> 8ea398a1
+    const confirmMessage = `${t("Are you sure you want to delete ")}"${
+      challenge.title
+    }"?\n\n${t(
+      "This action cannot be undone and will permanently remove the draft challenge from your account."
+    )}`;
 
     // Show confirmation dialog
     if (!window.confirm(confirmMessage)) {
@@ -423,9 +414,13 @@
                     <SelectValue />
                   </SelectTrigger>
                   <SelectContent className="bg-white/95 backdrop-blur-xl border-gray-200/50 shadow-xl">
-                    <SelectItem value="recent">{t("Recently Modified")}</SelectItem>
+                    <SelectItem value="recent">
+                      {t("Recently Modified")}
+                    </SelectItem>
                     <SelectItem value="title">{t("Title")} (A-Z)</SelectItem>
-                    <SelectItem value="difficulty">{t("Difficulty")}</SelectItem>
+                    <SelectItem value="difficulty">
+                      {t("Difficulty")}
+                    </SelectItem>
                     <SelectItem value="points">{t("Reward Points")}</SelectItem>
                   </SelectContent>
                 </Select>
@@ -440,7 +435,9 @@
                   <span className="text-lg font-bold bg-gradient-to-r from-cyan-600 to-purple-600 bg-clip-text text-transparent">
                     {filteredChallenges.length}
                   </span>
-                  <span className="text-sm text-gray-600 ml-2">{t("challenges")}</span>
+                  <span className="text-sm text-gray-600 ml-2">
+                    {t("challenges")}
+                  </span>
                 </div>
               </div>
             </div>
@@ -472,7 +469,9 @@
                   <div className="absolute inset-0 bg-white/80 backdrop-blur-sm flex items-center justify-center z-20">
                     <div className="flex items-center gap-3 text-gray-700">
                       <Loader2 className="w-6 h-6 animate-spin" />
-                      <span className="font-medium">{t("Deleting challenge...")}</span>
+                      <span className="font-medium">
+                        {t("Deleting challenge...")}
+                      </span>
                     </div>
                   </div>
                 )}
@@ -501,13 +500,8 @@
                           >
                             {challenge.difficulty}
                           </Badge>
-<<<<<<< HEAD
-                          <Badge className="bg-purple-100 text-purple-700 border-purple-200 hover:!bg-purple-200 hover:!text-purple-800 font-medium text-xs hover:scale-105 transition-all duration-200">
-                            Draft
-=======
                           <Badge className="bg-purple-100 text-purple-700 border-purple-200 hover:bg-purple-200 hover:text-purple-800 font-medium text-xs hover:scale-105 transition-all duration-200">
                             {t("Draft")}
->>>>>>> 8ea398a1
                           </Badge>
                         </div>
                       </div>
@@ -641,7 +635,9 @@
               <p className="text-gray-600 mb-6">
                 {searchQuery || difficultyFilter !== "all"
                   ? t("Try adjusting your search criteria or filters.")
-                  : t("You haven't created any draft challenges yet. Start by creating your first challenge!")}
+                  : t(
+                      "You haven't created any draft challenges yet. Start by creating your first challenge!"
+                    )}
               </p>
 
               {/* Call-to-action button */}
