/**
 * AdminDashboard Component
 *
 * This component serves as the main dashboard interface for administrators/educators
 * managing coding challenges and quizzes. It provides a comprehensive overview of
 * the platform's activity and serves as the central hub for navigation to various
 * administrative functions.
 *
 * Key Features:
 * - Real-time statistics overview (students, challenges, quizzes, submissions)
 * - Growth tracking with percentage changes and weekly metrics
 * - Quick access to create new challenges
 * - Recent challenges and quizzes display with tabbed interface
 * - Visual status indicators (draft vs published)
 * - Difficulty-based color coding for challenges
 * - Navigation to draft and published content views
 * - Responsive design with animated background elements
 * - Loading and error states with retry functionality
 * - Integration with sidebar toggle for mobile responsiveness
 *
 * The component integrates with:
 * - useDashboardData: Custom hook for fetching dashboard statistics and recent items
 * - Parent navigation system: Callbacks for view changes and sidebar management
 *
 * Data Flow:
 * - Fetches overview statistics (student count, active content, submissions)
 * - Displays recent challenges and quizzes with filtering capabilities
 * - Provides quick actions for content creation and management
 * - Shows growth metrics and trends for key performance indicators
 *
 * @component
 */

import { Badge } from "@/components/ui/badge";
import { Button } from "@/components/ui/button";
import { useTranslation } from "react-i18next";
import { Card, CardContent, CardHeader, CardTitle } from "@/components/ui/card";
import { useLanguage } from "@/context/LanguageContext";
import { cn } from "@/lib/utils";
import {
  AlertCircle,
  BookOpen,
  FileText,
  Globe,
  Languages,
  Menu,
  Plus,
  RefreshCw,
  Sparkles,
  Star,
  Target,
  TrendingUp,
  Trophy,
  Users,
  Zap,
} from "lucide-react";
import { useState } from "react";
import { useDashboardData } from "../useDashboardData";

/**
 * Props interface for the AdminDashboard component
 * Enables integration with parent layout components and navigation system
 */
interface AdminDashboardProps {
  sidebarOpen?: boolean; // Current state of sidebar visibility
  onToggleSidebar?: () => void; // Callback to toggle sidebar on mobile
  onViewChange?: (view: string, data?: any) => void; // Navigation callback for view changes
}

export default function AdminDashboard({
  sidebarOpen,
  onToggleSidebar,
  onViewChange,
}: AdminDashboardProps) {
  // Custom hook for fetching dashboard data including statistics and recent items
  const { data, loading, error, refetch } = useDashboardData();

  // Local state for managing active tab in the recent items section
  const [activeTab, setActiveTab] = useState<"challenges" | "quizzes">(
    "challenges"
  );
  const {t} = useTranslation();

  /**
   * Handles navigation to create new challenge view
   * Calls parent component's view change handler
   */
  const handleCreateChallenge = () => {
    if (onViewChange) {
      onViewChange("create");
    }
  };

  const { currentLanguage, changeLanguage } = useLanguage();
  // For toggling the language
  const toggleLanguage = () => {
    const newLanguage = currentLanguage === "IsiXhosa" ? "English" : "IsiXhosa";
    changeLanguage(newLanguage);
  };

  /**
   * Handles navigation to drafts view
   * Shows all draft challenges and quizzes
   */
  const handleViewDrafts = () => {
    if (onViewChange) {
      onViewChange("drafts");
    }
  };

  /**
   * Handles navigation to published content view
   * Shows all published challenges and quizzes
   */
  const handleViewPublished = () => {
    if (onViewChange) {
      onViewChange("published");
    }
  };

  /**
   * Loading State Component
   * Displayed while dashboard data is being fetched from the API
   */
  if (loading) {
    return (
      <div className="flex-1 bg-gradient-to-br from-slate-50 via-blue-50/30 to-purple-50/30 min-h-screen flex items-center justify-center">
        <div className="text-center space-y-4">
          <RefreshCw className="w-12 h-12 text-cyan-500 animate-spin mx-auto" />
          <div className="text-xl font-semibold text-gray-700">
            {t("Loading Dashboard...")} 
          </div>
          <div className="text-sm text-gray-500">{t("Fetching your latest data")}</div>
        </div>
      </div>
    );
  }

  /**
   * Error State Component
   * Displayed when there's an error fetching dashboard data
   * Includes retry functionality
   */
  if (error) {
    return (
      <div className="flex-1 bg-gradient-to-br from-slate-50 via-blue-50/30 to-purple-50/30 min-h-screen flex items-center justify-center">
        <div className="text-center space-y-4 max-w-md">
          <AlertCircle className="w-12 h-12 text-red-500 mx-auto" />
          <div className="text-xl font-semibold text-gray-700">
            {t("Failed to Load Dashboard")}
          </div>
          <div className="text-sm text-gray-500">{error}</div>
          <Button onClick={refetch} className="mt-4">
            <RefreshCw className="w-4 h-4 mr-2" />
            {t("Try Again")}
          </Button>
        </div>
      </div>
    );
  }

  // Early return if no data is available
  if (!data) {
    return null;
  }

  /**
   * Transform API data into statistics cards format
   * Maps backend data structure to frontend display format with styling
   */
  const stats = [
    {
      title: "Total Students",
      value: data.overview.total_students.count.toLocaleString(),
      icon: Users,
      gradient: "from-cyan-500 to-blue-600",
      bgGradient: "from-cyan-500/10 to-blue-600/10",
      change: `${
        data.overview.total_students.growth_percentage > 0 ? "+" : ""
      }${data.overview.total_students.growth_percentage}%`,
      changeColor:
        data.overview.total_students.growth_percentage >= 0
          ? "text-emerald-600"
          : "text-red-600",
      thisWeek: `+${data.overview.total_students.new_this_week} ${t("this week")}`,
    },
    {
      title: "Active Challenges",
      value: data.overview.active_challenges.count.toString(),
      icon: Trophy,
      gradient: "from-purple-500 to-pink-600",
      bgGradient: "from-purple-500/10 to-pink-600/10",
      change: `${
        data.overview.active_challenges.growth_percentage > 0 ? "+" : ""
      }${data.overview.active_challenges.growth_percentage}%`,
      changeColor:
        data.overview.active_challenges.growth_percentage >= 0
          ? "text-emerald-600"
          : "text-red-600",
      thisWeek: `+${data.overview.active_challenges.new_this_week} ${t("this week")}`,
    },
    {
      title: "Active Quizzes",
      value: data.overview.active_quizzes.count.toString(),
      icon: BookOpen,
      gradient: "from-orange-500 to-red-600",
      bgGradient: "from-orange-500/10 to-red-600/10",
      change: `${
        data.overview.active_quizzes.growth_percentage > 0 ? "+" : ""
      }${data.overview.active_quizzes.growth_percentage}%`,
      changeColor:
        data.overview.active_quizzes.growth_percentage >= 0
          ? "text-emerald-600"
          : "text-red-600",
      thisWeek: `+${data.overview.active_quizzes.new_this_week} ${t("this week")}`,
    },
    {
      title: "Total Submissions",
      value: data.overview.total_submissions.count.toLocaleString(),
      icon: TrendingUp,
      gradient: "from-green-500 to-emerald-600",
      bgGradient: "from-green-500/10 to-emerald-600/10",
      change: `${
        data.overview.total_submissions.growth_percentage > 0 ? "+" : ""
      }${data.overview.total_submissions.growth_percentage}%`,
      changeColor:
        data.overview.total_submissions.growth_percentage >= 0
          ? "text-emerald-600"
          : "text-red-600",
      thisWeek: `+${data.overview.total_submissions.new_this_week} ${t("this week")}`,
    },
  ];

  /**
   * Returns appropriate icon component based on challenge difficulty
   * Used for visual distinction in challenge cards
   */
  const getChallengeIcon = (difficulty: string) => {
    switch (difficulty.toLowerCase()) {
      case "easy":
        return Star;
      case "medium":
        return Target;
      case "hard":
        return Zap;
      default:
        return Target;
    }
  };

  /**
   * Returns styling configuration based on challenge difficulty
   * Provides consistent color theming across difficulty levels
   */
  const getChallengeGradient = (difficulty: string) => {
    switch (difficulty.toLowerCase()) {
      case "easy":
        return {
          gradient: "from-green-500 to-emerald-600",
          bgGradient: "from-green-50/50 to-emerald-50/50",
          borderColor: "border-green-200/50",
        };
      case "medium":
        return {
          gradient: "from-orange-500 to-yellow-600",
          bgGradient: "from-orange-50/50 to-yellow-50/50",
          borderColor: "border-orange-200/50",
        };
      case "hard":
        return {
          gradient: "from-red-500 to-pink-600",
          bgGradient: "from-red-50/50 to-pink-50/50",
          borderColor: "border-red-200/50",
        };
      default:
        return {
          gradient: "from-cyan-500 to-blue-600",
          bgGradient: "from-cyan-50/50 to-blue-50/50",
          borderColor: "border-cyan-200/50",
        };
    }
  };

  return (
    <div className="flex-1 bg-gradient-to-br from-slate-50 via-blue-50/30 to-purple-50/30 min-h-screen flex flex-col overflow-hidden">
      {/* Animated background elements for visual appeal */}
      <div className="fixed inset-0 overflow-hidden pointer-events-none z-0">
        <div className="absolute top-20 left-20 w-72 h-72 bg-gradient-to-r from-cyan-200/15 to-blue-300/15 rounded-full blur-3xl animate-pulse"></div>
        <div className="absolute top-40 right-32 w-96 h-96 bg-gradient-to-r from-purple-200/15 to-pink-300/15 rounded-full blur-3xl animate-pulse delay-1000"></div>
        <div className="absolute bottom-32 left-1/3 w-80 h-80 bg-gradient-to-r from-green-200/15 to-emerald-300/15 rounded-full blur-3xl animate-pulse delay-2000"></div>
      </div>

      {/* Header Section with Mobile Menu Toggle and Refresh */}
      <header className="flex-shrink-0 bg-white/90 backdrop-blur-xl border-b border-gray-200/50 p-4 z-20">
        <div className="flex items-center justify-between">
          <div className="flex items-center gap-4">
            {/* Mobile sidebar toggle - only shown when sidebar is closed */}
            {!sidebarOpen && (
              <Button
                variant="ghost"
                size="icon"
                onClick={onToggleSidebar}
                className="text-gray-600 hover:text-cyan-600 hover:bg-cyan-50 lg:hidden transition-all duration-200"
              >
                <Menu className="w-5 h-5" />
              </Button>
            )}
          </div>
          <Button
            variant="ghost"
            size="sm"
            onClick={toggleLanguage}
            className="flex items-center gap-2 text-gray-600 hover:text-cyan-600 hover:bg-cyan-50 transition-all duration-300 hover:scale-105 border border-gray-200/50 bg-white/50 backdrop-blur-sm shadow-sm"
            title={`Switch to ${
              currentLanguage === "English" ? "IsiXhosa" : "English"
            }`}
          >
            <Languages className="w-4 h-4" />
            <span className="hidden sm:inline-block font-medium">
              {currentLanguage === "English" ? "EN" : "XH"}
            </span>
          </Button>
        </div>
      </header>

      {/* Main scrollable content area */}
      <main className="flex-1 overflow-y-auto p-6 space-y-8">
        {/* Page header with gradient text and sparkle animation */}
        <div className="space-y-3">
          <h1 className="text-4xl font-bold bg-gradient-to-r from-cyan-600 via-purple-600 to-emerald-600 bg-clip-text text-transparent flex items-center gap-3">
            Admin Dashboard
            <Sparkles className="w-8 h-8 text-cyan-500 animate-pulse" />
          </h1>
          <p className="text-lg text-gray-600">
           {t("Manage coding challenges, quizzes and track student progress with style")}
          </p>
        </div>

        {/* Featured Create Challenge Call-to-Action Card */}
        <Card
          className="bg-gradient-to-r from-cyan-500 via-purple-500 to-pink-600 border-0 shadow-xl hover:shadow-2xl transition-all duration-300 transform-gpu hover:scale-[1.01] cursor-pointer group overflow-hidden"
          onClick={handleCreateChallenge}
        >
          {/* Hover overlay effect */}
          <div className="absolute inset-0 bg-white/10 opacity-0 group-hover:opacity-100 transition-opacity duration-300"></div>

          <CardContent className="p-6 relative">
            <div className="flex items-center justify-between text-white">
              <div className="flex items-center gap-4">
                {/* Animated icon with rotation and scale effects */}
                <div className="w-16 h-16 bg-white/20 backdrop-blur-sm rounded-xl flex items-center justify-center shadow-lg group-hover:rotate-12 group-hover:scale-110 transition-all duration-300">
                  <Plus className="w-8 h-8 text-white" />
                </div>
                <div>
                  <h2 className="text-2xl font-bold text-white mb-1">
                    {t("Create New Challenge")}
                  </h2>
                  <p className="text-white/80 text-base">
                    {t("Design and publish coding challenges for students")}
                  </p>
                </div>
              </div>
              {/* Animated call-to-action indicator */}
              <div className="text-right group-hover:translate-x-2 transition-transform duration-300">
                <div className="text-4xl font-bold mb-1">+</div>
                <div className="text-sm opacity-80">{t("Click to start")}</div>
              </div>
            </div>
          </CardContent>
        </Card>

        {/* Statistics Grid Section */}
        <div className="grid grid-cols-1 md:grid-cols-2 lg:grid-cols-4 gap-6">
          {stats.map((stat, index) => (
            <Card
              key={index}
              className="bg-white/90 backdrop-blur-xl border-0 shadow-xl hover:shadow-2xl transition-all duration-500 hover:scale-[1.02] hover:-translate-y-1 relative overflow-hidden group"
            >
              {/* Background gradient overlay that appears on hover */}
              <div
                className={`absolute inset-0 bg-gradient-to-br ${stat.bgGradient} opacity-0 group-hover:opacity-100 transition-opacity duration-500`}
              ></div>

              {/* Card header with title and icon */}
              <CardHeader className="flex flex-row items-center justify-between space-y-0 pb-2 relative z-10">
                <CardTitle className="text-sm font-medium text-gray-700">
                  {t(stat.title)}
                </CardTitle>
                {/* Animated icon with gradient background */}
                <div
                  className={`p-2 bg-gradient-to-r ${stat.gradient} rounded-lg shadow-md group-hover:scale-110 group-hover:rotate-6 transition-transform duration-300`}
                >
                  <stat.icon className="w-5 h-5 text-white" />
                </div>
              </CardHeader>

              {/* Card content with statistics and growth metrics */}
              <CardContent className="relative z-10">
                {/* Main statistic value with gradient text */}
                <div
                  className={`text-3xl font-bold bg-gradient-to-r ${stat.gradient} bg-clip-text text-transparent mb-3`}
                >
                  {stat.value}
                </div>

                {/* Growth metrics section */}
                <div className="space-y-2">
                  {/* Weekly growth indicator */}
                  <p className="text-sm text-gray-600 flex items-center gap-1">
                    <TrendingUp className="w-3 h-3 text-cyan-500" />
                    {stat.thisWeek}
                  </p>

                  {/* Percentage change badge */}
                  <Badge
                    className={cn(
                      "font-semibold",
                      stat.changeColor,
                      stat.changeColor.includes("emerald")
                        ? "bg-emerald-50 border-emerald-200 hover:bg-emerald-100"
                        : "bg-red-50 border-red-200 hover:bg-red-100",
                      "transition-colors duration-200 cursor-pointer"
                    )}
                  >
                    {stat.change}
                  </Badge>
                </div>
              </CardContent>
            </Card>
          ))}
        </div>

        {/* Recent Challenges and Quizzes Section */}
        <Card className="bg-white/90 backdrop-blur-xl border-0 shadow-xl overflow-hidden">
          {/* Section header with tabs and action buttons */}
          <CardHeader className="border-b border-gray-200/50 bg-gradient-to-r from-gray-50/80 to-gray-100/80 p-6">
            <div className="flex items-center justify-between">
              {/* Dynamic title and icon based on active tab */}
              <CardTitle className="text-2xl font-bold text-gray-900 flex items-center gap-3">
                <div className="w-12 h-12 bg-gradient-to-r from-cyan-500 to-purple-600 rounded-xl flex items-center justify-center shadow-lg">
                  {activeTab === "challenges" ? (
                    <Trophy className="w-6 h-6 text-white" />
                  ) : (
                    <BookOpen className="w-6 h-6 text-white" />
                  )}
                </div>
                <div>
                  <div>
                    {t("Recent")}{" "}
                    {activeTab === "challenges" ? t("Challenges") : t("Quizzes")}
                  </div>
                  <div className="text-sm font-normal text-gray-600">
                    {t("Manage your latest")}{" "}
                    {activeTab === "challenges"
                      ? t("coding challenges")
                      : t("quizzes")}
                  </div>
                </div>
              </CardTitle>

              {/* Navigation buttons for drafts and published content */}
              <div className="flex gap-3">
                <Button
                  variant="outline"
                  size="sm"
                  onClick={handleViewDrafts}
                  className="border-orange-200 text-orange-700 hover:bg-orange-50 bg-white/80 rounded-lg font-medium hover:scale-105 transition-all duration-300 shadow-sm hover:shadow-md"
                >
                  <FileText className="w-4 h-4 mr-2" />
                  {t("View Drafts")}
                </Button>
                <Button
                  variant="outline"
                  size="sm"
                  onClick={handleViewPublished}
                  className="border-emerald-200 text-emerald-700 hover:bg-emerald-50 bg-white/80 rounded-lg font-medium hover:scale-105 transition-all duration-300 shadow-sm hover:shadow-md"
                >
                  <Globe className="w-4 h-4 mr-2" />
                  {t("View Published")}
                </Button>
              </div>
            </div>

            {/* Tab Navigation for switching between challenges and quizzes */}
            <div className="flex gap-2 mt-4">
              <Button
                variant={activeTab === "challenges" ? "default" : "ghost"}
                size="sm"
                onClick={() => setActiveTab("challenges")}
                className={`rounded-lg font-medium transition-all duration-300 ${
                  activeTab === "challenges"
                    ? "bg-gradient-to-r from-cyan-500 to-purple-600 text-white shadow-lg"
                    : "text-gray-600 hover:text-cyan-600 hover:bg-cyan-50"
                }`}
              >
                <Trophy className="w-4 h-4 mr-2" />
                {t("Challenges")} ({data.recent_challenges.length})
              </Button>
              <Button
                variant={activeTab === "quizzes" ? "default" : "ghost"}
                size="sm"
                onClick={() => setActiveTab("quizzes")}
                className={`rounded-lg font-medium transition-all duration-300 ${
                  activeTab === "quizzes"
                    ? "bg-gradient-to-r from-cyan-500 to-purple-600 text-white shadow-lg"
                    : "text-gray-600 hover:text-cyan-600 hover:bg-cyan-50"
                }`}
              >
                <BookOpen className="w-4 h-4 mr-2" />
                {t("Quizzes")} ({data.recent_quizzes.length})
              </Button>
            </div>
          </CardHeader>

          {/* Content area displaying recent challenges or quizzes */}
          <CardContent className="p-6">
            <div className="space-y-4">
              {/* Recent Challenges Tab Content */}
              {activeTab === "challenges" &&
                data.recent_challenges.map((challenge, index) => {
                  // Get styling configuration based on challenge difficulty
                  const challengeStyle = getChallengeGradient(
                    challenge.difficulty
                  );
                  const ChallengeIcon = getChallengeIcon(challenge.difficulty);

                  return (
                    <Card
                      key={challenge.id}
                      className={`bg-gradient-to-r ${challengeStyle.bgGradient} border ${challengeStyle.borderColor} shadow-md hover:shadow-xl transition-all duration-300 hover:scale-[1.01] cursor-pointer group relative overflow-hidden`}
                    >
                      {/* Hover effect overlay */}
                      <div className="absolute inset-0 bg-gradient-to-r from-white/10 to-transparent opacity-0 group-hover:opacity-100 transition-opacity duration-300"></div>

                      <CardContent className="p-5 relative z-10">
                        <div className="flex items-center justify-between">
                          <div className="flex items-center gap-4">
                            {/* Animated difficulty icon */}
                            <div
                              className={`w-14 h-14 bg-gradient-to-r ${challengeStyle.gradient} rounded-xl flex items-center justify-center shadow-lg group-hover:scale-110 group-hover:rotate-3 transition-all duration-300`}
                            >
                              <ChallengeIcon className="w-6 h-6 text-white" />
                            </div>

                            {/* Challenge information */}
                            <div className="flex flex-col">
                              <h3 className="font-bold text-gray-900 text-lg group-hover:text-cyan-700 transition-colors duration-200 mb-1">
                                {challenge.title}
                              </h3>

                              {/* Challenge badges for difficulty and status */}
                              <div className="flex items-center gap-3">
                                <Badge
                                  className={`font-medium text-xs transition-colors ${
                                    challenge.difficulty === "easy"
                                      ? "bg-emerald-100 text-emerald-700 border-emerald-200 hover:!bg-emerald-200 hover:!text-emerald-800"
                                      : challenge.difficulty === "medium"
                                      ? "bg-orange-100 text-orange-700 border-orange-200 hover:!bg-orange-200 hover:!text-orange-800"
                                      : "bg-red-100 text-red-700 border-red-200 hover:!bg-red-200 hover:!text-red-800"
                                  }`}
                                >
                                  {challenge.difficulty
                                    .charAt(0)
                                    .toUpperCase() +
                                    challenge.difficulty.slice(1)}
                                </Badge>
                                <Badge
                                  className={`font-medium text-xs transition-colors ${
                                    challenge.status === "published"
                                      ? "bg-cyan-100 text-cyan-700 border-cyan-200 hover:!bg-cyan-200 hover:!text-cyan-800"
                                      : "bg-gray-100 text-gray-700 border-gray-200 hover:!bg-gray-200 hover:!text-gray-800"
                                  }`}
                                >
                                  {t(challenge.status)}
                                </Badge>
                              </div>
                            </div>
                          </div>
                        </div>
                      </CardContent>
                    </Card>
                  );
                })}

              {/* Recent Quizzes Tab Content */}
              {activeTab === "quizzes" &&
                data.recent_quizzes.map((quiz, index) => (
                  <Card
                    key={quiz.id}
                    className="bg-gradient-to-r from-indigo-50/50 to-purple-50/50 border border-indigo-200/50 shadow-md hover:shadow-xl transition-all duration-300 hover:scale-[1.01] cursor-pointer group relative overflow-hidden"
                  >
                    {/* Hover effect overlay */}
                    <div className="absolute inset-0 bg-gradient-to-r from-white/10 to-transparent opacity-0 group-hover:opacity-100 transition-opacity duration-300"></div>

                    <CardContent className="p-5 relative z-10">
                      <div className="flex items-center justify-between">
                        <div className="flex items-center gap-4">
                          {/* Quiz icon with consistent styling */}
                          <div className="w-14 h-14 bg-gradient-to-r from-indigo-500 to-purple-600 rounded-xl flex items-center justify-center shadow-lg group-hover:scale-110 group-hover:rotate-3 transition-all duration-300">
                            <BookOpen className="w-6 h-6 text-white" />
                          </div>

                          {/* Quiz information */}
                          <div className="flex flex-col">
                            <h3 className="font-bold text-gray-900 text-lg group-hover:text-indigo-700 transition-colors duration-200 mb-1">
                              {quiz.title}
                            </h3>

                            {/* Quiz badges for question count and status */}
                            <div className="flex items-center gap-3">
<<<<<<< HEAD
                              <Badge className="font-medium text-xs bg-indigo-100 text-indigo-700 border-indigo-200 hover:!bg-indigo-200 hover:!text-indigo-800 transition-colors">
                                {quiz.total_questions} Questions
=======
                              <Badge className="font-medium text-xs bg-indigo-100 text-indigo-700 border-indigo-200">
                                {quiz.total_questions} {t("Questions")}
>>>>>>> 8ea398a1
                              </Badge>
                              <Badge
                                className={`font-medium text-xs transition-colors ${
                                  quiz.status === "published"
                                    ? "bg-cyan-100 text-cyan-700 border-cyan-200 hover:!bg-cyan-200 hover:!text-cyan-800"
                                    : "bg-gray-100 text-gray-700 border-gray-200 hover:!bg-gray-200 hover:!text-gray-800"
                                }`}
                              >
                                {t(quiz.status)}
                              </Badge>
                            </div>
                          </div>
                        </div>
                      </div>
                    </CardContent>
                  </Card>
                ))}
            </div>
          </CardContent>
        </Card>
      </main>
    </div>
  );
}<|MERGE_RESOLUTION|>--- conflicted
+++ resolved
@@ -33,7 +33,6 @@
 
 import { Badge } from "@/components/ui/badge";
 import { Button } from "@/components/ui/button";
-import { useTranslation } from "react-i18next";
 import { Card, CardContent, CardHeader, CardTitle } from "@/components/ui/card";
 import { useLanguage } from "@/context/LanguageContext";
 import { cn } from "@/lib/utils";
@@ -55,6 +54,7 @@
   Zap,
 } from "lucide-react";
 import { useState } from "react";
+import { useTranslation } from "react-i18next";
 import { useDashboardData } from "../useDashboardData";
 
 /**
@@ -79,7 +79,7 @@
   const [activeTab, setActiveTab] = useState<"challenges" | "quizzes">(
     "challenges"
   );
-  const {t} = useTranslation();
+  const { t } = useTranslation();
 
   /**
    * Handles navigation to create new challenge view
@@ -128,9 +128,11 @@
         <div className="text-center space-y-4">
           <RefreshCw className="w-12 h-12 text-cyan-500 animate-spin mx-auto" />
           <div className="text-xl font-semibold text-gray-700">
-            {t("Loading Dashboard...")} 
+            {t("Loading Dashboard...")}
           </div>
-          <div className="text-sm text-gray-500">{t("Fetching your latest data")}</div>
+          <div className="text-sm text-gray-500">
+            {t("Fetching your latest data")}
+          </div>
         </div>
       </div>
     );
@@ -182,7 +184,9 @@
         data.overview.total_students.growth_percentage >= 0
           ? "text-emerald-600"
           : "text-red-600",
-      thisWeek: `+${data.overview.total_students.new_this_week} ${t("this week")}`,
+      thisWeek: `+${data.overview.total_students.new_this_week} ${t(
+        "this week"
+      )}`,
     },
     {
       title: "Active Challenges",
@@ -197,7 +201,9 @@
         data.overview.active_challenges.growth_percentage >= 0
           ? "text-emerald-600"
           : "text-red-600",
-      thisWeek: `+${data.overview.active_challenges.new_this_week} ${t("this week")}`,
+      thisWeek: `+${data.overview.active_challenges.new_this_week} ${t(
+        "this week"
+      )}`,
     },
     {
       title: "Active Quizzes",
@@ -212,7 +218,9 @@
         data.overview.active_quizzes.growth_percentage >= 0
           ? "text-emerald-600"
           : "text-red-600",
-      thisWeek: `+${data.overview.active_quizzes.new_this_week} ${t("this week")}`,
+      thisWeek: `+${data.overview.active_quizzes.new_this_week} ${t(
+        "this week"
+      )}`,
     },
     {
       title: "Total Submissions",
@@ -227,7 +235,9 @@
         data.overview.total_submissions.growth_percentage >= 0
           ? "text-emerald-600"
           : "text-red-600",
-      thisWeek: `+${data.overview.total_submissions.new_this_week} ${t("this week")}`,
+      thisWeek: `+${data.overview.total_submissions.new_this_week} ${t(
+        "this week"
+      )}`,
     },
   ];
 
@@ -332,7 +342,9 @@
             <Sparkles className="w-8 h-8 text-cyan-500 animate-pulse" />
           </h1>
           <p className="text-lg text-gray-600">
-           {t("Manage coding challenges, quizzes and track student progress with style")}
+            {t(
+              "Manage coding challenges, quizzes and track student progress with style"
+            )}
           </p>
         </div>
 
@@ -447,7 +459,9 @@
                 <div>
                   <div>
                     {t("Recent")}{" "}
-                    {activeTab === "challenges" ? t("Challenges") : t("Quizzes")}
+                    {activeTab === "challenges"
+                      ? t("Challenges")
+                      : t("Quizzes")}
                   </div>
                   <div className="text-sm font-normal text-gray-600">
                     {t("Manage your latest")}{" "}
@@ -608,13 +622,8 @@
 
                             {/* Quiz badges for question count and status */}
                             <div className="flex items-center gap-3">
-<<<<<<< HEAD
-                              <Badge className="font-medium text-xs bg-indigo-100 text-indigo-700 border-indigo-200 hover:!bg-indigo-200 hover:!text-indigo-800 transition-colors">
-                                {quiz.total_questions} Questions
-=======
                               <Badge className="font-medium text-xs bg-indigo-100 text-indigo-700 border-indigo-200">
                                 {quiz.total_questions} {t("Questions")}
->>>>>>> 8ea398a1
                               </Badge>
                               <Badge
                                 className={`font-medium text-xs transition-colors ${
