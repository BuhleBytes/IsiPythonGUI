/**
 * DraftQuizzes Component
 *
 * This component displays and manages all quizzes that have been saved as drafts
 * but not yet published. It provides a comprehensive interface for educators to view,
 * search, filter, edit, and delete their draft quizzes before making them live for students.
 *
 * Key Features:
 * - Display grid of draft quizzes with comprehensive metadata
 * - Advanced search and filtering capabilities (by time limit, title, description)
 * - Multiple sorting options (recent, title, time limit, points, questions)
 * - Time-based categorization (Quick, Standard, Extended) with visual indicators
 * - Edit functionality to continue working on drafts
 * - Delete functionality with confirmation dialogs
 * - Visual time limit indicators with color-coded styling
 * - Feature badges showing quiz settings (multiple attempts, randomization, etc.)
 * - Responsive card layout with hover effects
 * - Loading states and error handling
 * - Empty state with call-to-action
 * - Create new quiz shortcut
 *
 * The component integrates with a custom hook (useDraftQuizzes) to handle
 * API operations like fetching, deleting, and refreshing draft data.
 *
 * @component
 */

"use client";

import { Badge } from "@/components/ui/badge";
import { Button } from "@/components/ui/button";
import { Card, CardContent, CardHeader, CardTitle } from "@/components/ui/card";
import { Input } from "@/components/ui/input";
import { useTranslation } from "react-i18next";
import {
  Select,
  SelectContent,
  SelectItem,
  SelectTrigger,
  SelectValue,
} from "@/components/ui/select";
import {
  AlertCircle,
  Bell,
  Calendar,
  CheckCircle2,
  Clock,
  Edit3,
  Eye,
  FileQuestion,
  Loader2,
  Plus,
  RefreshCw,
  RotateCcw,
  Search,
  Shuffle,
  Target,
  Trash2,
  Trophy,
} from "lucide-react";
import { useState } from "react";
import { useDraftQuizzes } from "../useDraftQuizzes";

/**
 * Interface defining the structure of a draft quiz
 * Contains all the metadata and configuration for an unpublished quiz
 */
interface DraftQuiz {
  id: string; // Unique identifier for the draft
  title: string; // Quiz title
  description: string; // Quiz description
  dueDate: string; // ISO timestamp for quiz due date
  timeLimit: number; // Time limit in minutes
  totalPoints: number; // Total possible points for the quiz
  totalQuestions: number; // Number of questions in the quiz
  createdAt: string; // ISO timestamp of creation
  lastModified: string; // ISO timestamp of last modification
  allowMultipleAttempts: boolean; // Whether students can retry the quiz
  sendNotifications: boolean; // Whether to notify students
  showResultsImmediately: boolean; // Whether to show results after submission
  randomizeQuestions: boolean; // Whether to randomize question order
  instructions: string[]; // Array of quiz instructions
}

/**
 * Props interface for the DraftQuizzes component
 * Allows parent components to handle edit and create actions
 */
interface DraftQuizzesProps {
  onEditQuiz?: (quizId: string) => void; // Callback for editing a quiz
  onCreateNew?: () => void; // Callback for creating new quiz
}

export default function DraftQuizzes({
  onEditQuiz,
  onCreateNew,
}: DraftQuizzesProps) {
  // Filter and search state
  const [searchQuery, setSearchQuery] = useState("");
  const [timeFilter, setTimeFilter] = useState<string>("all");
  const [sortBy, setSortBy] = useState<string>("recent");
<<<<<<< HEAD

  // Custom hook for managing draft quizzes data and operations
  const {
    draftQuizzes, // Array of draft quizzes from API
    loading, // Loading state for initial data fetch
    error, // Error message if API calls fail
    deletingIds, // Set of quiz IDs currently being deleted
    refetch, // Function to refetch data from API
    deleteQuiz, // Function to delete a specific quiz
  } = useDraftQuizzes();

  /**
   * Returns styling configuration based on quiz time limit
   * Categorizes quizzes into Quick, Standard, and Extended with distinct visual themes
   */
=======
  const {t} = useTranslation();
  // Uses custom hook to fetch quizzes saved as drafts
  const { draftQuizzes, loading, error, deletingIds, refetch, deleteQuiz } =
    useDraftQuizzes();

  // Get quiz icon and styling based on time limit
>>>>>>> 8ea398a1
  const getQuizStyle = (timeLimit: number) => {
    if (timeLimit <= 20) {
      return {
        icon: Target,
        gradient: "from-green-500 to-emerald-600",
        bgGradient: "from-green-50/50 to-emerald-50/50",
        borderColor: "border-green-200/50",
        badgeColor:
          "bg-emerald-100 text-emerald-700 border-emerald-200 hover:!bg-emerald-200 hover:!text-emerald-800 transition-colors duration-200",
        label: "Quick",
      };
    } else if (timeLimit <= 45) {
      return {
        icon: Clock,
        gradient: "from-blue-500 to-cyan-600",
        bgGradient: "from-blue-50/50 to-cyan-50/50",
        borderColor: "border-blue-200/50",
        badgeColor:
          "bg-blue-100 text-blue-700 border-blue-200 hover:!bg-blue-200 hover:!text-blue-800 transition-colors duration-200",
        label: "Standard",
      };
    } else {
      return {
        icon: AlertCircle,
        gradient: "from-purple-500 to-indigo-600",
        bgGradient: "from-purple-50/50 to-indigo-50/50",
        borderColor: "border-purple-200/50",
        badgeColor:
          "bg-purple-100 text-purple-700 border-purple-200 hover:!bg-purple-200 hover:!text-purple-800 transition-colors duration-200",
        label: "Extended",
      };
    }
  };

  /**
   * Returns color styling for quiz feature badges based on their index
   * Cycles through different colors to create visual variety
   */
  const getFeatureBadge = (index: number) => {
    const colors = [
      "bg-blue-50 text-blue-700 border-blue-200 hover:bg-blue-100",
      "bg-purple-50 text-purple-700 border-purple-200 hover:bg-purple-100",
      "bg-green-50 text-green-700 border-green-200 hover:bg-green-100",
      "bg-orange-50 text-orange-700 border-orange-200 hover:bg-orange-100",
    ];
    return colors[index % colors.length];
  };

  /**
   * Filters and sorts quizzes based on current filter/search criteria
   * Applies search query matching, time limit filtering, and sorting logic
   */
  const filteredQuizzes = draftQuizzes
    .filter((quiz) => {
      // Check if quiz matches search query (title or description)
      const matchesSearch =
        quiz.title.toLowerCase().includes(searchQuery.toLowerCase()) ||
        quiz.description.toLowerCase().includes(searchQuery.toLowerCase());

      // Check if quiz matches time limit filter
      const matchesTime =
        timeFilter === "all" ||
        (timeFilter === "quick" && quiz.timeLimit <= 20) ||
        (timeFilter === "standard" &&
          quiz.timeLimit > 20 &&
          quiz.timeLimit <= 45) ||
        (timeFilter === "extended" && quiz.timeLimit > 45);

      return matchesSearch && matchesTime;
    })
    .sort((a, b) => {
      // Apply sorting based on selected sort option
      switch (sortBy) {
        case "recent":
          // Sort by last modified date (newest first)
          return (
            new Date(b.lastModified).getTime() -
            new Date(a.lastModified).getTime()
          );
        case "title":
          // Sort alphabetically by title
          return a.title.localeCompare(b.title);
        case "time":
          // Sort by time limit (shortest first)
          return a.timeLimit - b.timeLimit;
        case "points":
          // Sort by total points (highest first)
          return b.totalPoints - a.totalPoints;
        case "questions":
          // Sort by question count (most first)
          return b.totalQuestions - a.totalQuestions;
        default:
          return 0;
      }
    });

  /**
   * Handles editing a draft quiz
   * Calls the parent component's callback function with the quiz ID
   */
  const handleEditQuiz = (quiz: DraftQuiz) => {
    if (onEditQuiz) {
      onEditQuiz(quiz.id);
    }
  };

  /**
   * Handles creating a new quiz
   * Calls the parent component's callback function
   */
  const handleCreateNew = () => {
    if (onCreateNew) {
      onCreateNew();
    }
  };

  /**
   * Handles deleting a draft quiz with user confirmation
   * Prevents event bubbling and shows confirmation dialog before deletion
   */
  const handleDeleteQuiz = async (quiz: DraftQuiz, event: React.MouseEvent) => {
    // Prevent event bubbling to avoid triggering card click events
    event.stopPropagation();

<<<<<<< HEAD
    // Create detailed confirmation message
    const confirmMessage = `Are you sure you want to delete "${quiz.title}"?\n\nThis action cannot be undone and will permanently remove the draft quiz from your account.`;
=======
    const confirmMessage = `${t("Are you sure you want to delete ")}"${quiz.title}"?\n\n${t("This action cannot be undone and will permanently remove the draft quiz from your account.")}`;
>>>>>>> 8ea398a1

    // Show confirmation dialog
    if (!window.confirm(confirmMessage)) {
      return;
    }

    // Proceed with deletion
    const success = await deleteQuiz(quiz.id);
  };

  /**
   * Loading State Component
   * Displayed while draft quizzes are being fetched from the backend
   */
  if (loading) {
    return (
      <div className="flex-1 bg-gradient-to-br from-slate-50 via-blue-50/30 to-purple-50/30 min-h-screen flex items-center justify-center">
        <div className="text-center space-y-4">
          <RefreshCw className="w-12 h-12 text-cyan-500 animate-spin mx-auto" />
          <div className="text-xl font-semibold text-gray-700">
            {t("Loading Draft Quizzes...")}
          </div>
          <div className="text-sm text-gray-500">
            {t("Fetching your latest drafts")}
          </div>
        </div>
      </div>
    );
  }

  /**
   * Error State Component
   * Displayed when there's an error fetching or deleting quizzes
   */
  if (error) {
    return (
      <div className="flex-1 bg-gradient-to-br from-slate-50 via-blue-50/30 to-purple-50/30 min-h-screen flex items-center justify-center">
        <div className="text-center space-y-4 max-w-md">
          <AlertCircle className="w-12 h-12 text-red-500 mx-auto" />
          <div className="text-xl font-semibold text-gray-700">
            {error.includes("delete")
              ? "Delete Error"
              : "Failed to Load Draft Quizzes"}
          </div>
          <div className="text-sm text-gray-500">{error}</div>
          <Button onClick={refetch} className="mt-4">
            <RefreshCw className="w-4 h-4 mr-2" />
            {t("Try Again")}
          </Button>
        </div>
      </div>
    );
  }

  return (
    <div className="flex-1 bg-gradient-to-br from-slate-50 via-blue-50/30 to-purple-50/30 min-h-screen flex flex-col overflow-hidden">
      {/* Animated background elements for visual appeal */}
      <div className="fixed inset-0 overflow-hidden pointer-events-none z-0">
        <div className="absolute top-20 left-20 w-72 h-72 bg-gradient-to-r from-cyan-200/15 to-blue-300/15 rounded-full blur-3xl animate-pulse"></div>
        <div className="absolute top-40 right-32 w-96 h-96 bg-gradient-to-r from-purple-200/15 to-pink-300/15 rounded-full blur-3xl animate-pulse delay-1000"></div>
        <div className="absolute bottom-32 left-1/3 w-80 h-80 bg-gradient-to-r from-green-200/15 to-emerald-300/15 rounded-full blur-3xl animate-pulse delay-2000"></div>
      </div>

      {/* Main scrollable content area */}
      <main className="flex-1 overflow-y-auto p-6 space-y-8 relative z-10">
        {/* Page header section */}
        <div className="space-y-3">
          <h1 className="text-4xl font-bold bg-gradient-to-r from-purple-600 via-cyan-600 to-emerald-600 bg-clip-text text-transparent flex items-center gap-3">
            {t("Draft Quizzes")}
            <FileQuestion className="w-8 h-8 text-cyan-500 animate-pulse" />
          </h1>
          <p className="text-lg text-gray-600">
            {t("Manage and edit your quiz drafts before publishing")}
          </p>
        </div>

        {/* Create New Quiz Call-to-Action Card */}
        <Card
          className="bg-gradient-to-r from-cyan-500 via-purple-500 to-pink-600 border-0 shadow-xl hover:shadow-2xl transition-all duration-300 transform-gpu hover:scale-[1.01] cursor-pointer group overflow-hidden"
          onClick={handleCreateNew}
        >
          {/* Hover effect overlay */}
          <div className="absolute inset-0 bg-white/10 opacity-0 group-hover:opacity-100 transition-opacity duration-300"></div>

          <CardContent className="p-6 relative">
            <div className="flex items-center justify-between text-white">
              <div className="flex items-center gap-4">
                {/* Animated icon container */}
                <div className="w-16 h-16 bg-white/20 backdrop-blur-sm rounded-xl flex items-center justify-center shadow-lg group-hover:rotate-12 group-hover:scale-110 transition-all duration-300">
                  <Plus className="w-8 h-8 text-white" />
                </div>
                <div>
                  <h2 className="text-2xl font-bold text-white mb-1">
                    {t("Create New Quiz")}
                  </h2>
                  <p className="text-white/80 text-base">
                    {t("Start drafting a new quiz assessment")}
                  </p>
                </div>
              </div>
              {/* Animated call-to-action indicator */}
              <div className="text-right group-hover:translate-x-2 transition-transform duration-300">
                <div className="text-4xl font-bold mb-1">+</div>
                <div className="text-sm opacity-80">{t("Click to start")}</div>
              </div>
            </div>
          </CardContent>
        </Card>

        {/* Search and Filter Controls Section */}
        <Card className="bg-white/90 backdrop-blur-xl border-0 shadow-xl hover:shadow-2xl transition-all duration-500 relative overflow-hidden group">
          <div className="absolute inset-0 bg-gradient-to-br from-gray-500/10 to-slate-600/10 opacity-0 group-hover:opacity-100 transition-opacity duration-500"></div>

          <CardHeader className="border-b border-gray-200/50 bg-gradient-to-r from-gray-50/50 to-slate-50/50 rounded-t-xl relative z-10">
            <CardTitle className="text-xl font-bold text-gray-900 flex items-center gap-3">
              <div className="w-10 h-10 bg-gradient-to-r from-gray-500 to-slate-600 rounded-xl flex items-center justify-center shadow-md">
                <Search className="w-5 h-5 text-white" />
              </div>
              {t("Search & Filter")}
            </CardTitle>
          </CardHeader>

          <CardContent className="p-6 relative z-10">
            <div className="grid grid-cols-1 md:grid-cols-4 gap-4">
              {/* Search input field */}
              <div className="space-y-2">
                <label className="text-sm font-semibold text-gray-700">
                  {t("Search Quizzes")}
                </label>
                <div className="relative">
                  <Search className="absolute left-3 top-1/2 transform -translate-y-1/2 text-gray-400 w-4 h-4" />
                  <Input
                    placeholder={t("Search by title or description...")}
                    value={searchQuery}
                    onChange={(e) => setSearchQuery(e.target.value)}
                    className="pl-10 bg-white/70 border-gray-300/50 text-gray-900 placeholder-gray-500 focus:border-cyan-400 focus:ring-cyan-400/30 focus:ring-2 backdrop-blur-sm shadow-sm"
                  />
                </div>
              </div>

              {/* Time limit filter dropdown */}
              <div className="space-y-2">
                <label className="text-sm font-semibold text-gray-700">
                  {t("Time Limit")}
                </label>
                <Select value={timeFilter} onValueChange={setTimeFilter}>
                  <SelectTrigger className="bg-white/70 border-gray-300/50 text-gray-900 focus:border-cyan-400 focus:ring-cyan-400/30 backdrop-blur-sm shadow-sm">
                    <SelectValue />
                  </SelectTrigger>
                  <SelectContent className="bg-white/95 backdrop-blur-xl border-gray-200/50 shadow-xl">
<<<<<<< HEAD
                    <SelectItem value="all">All Time Limits</SelectItem>
                    <SelectItem value="quick">
                      Quick (20 min or less)
                    </SelectItem>
=======
                    <SelectItem value="all">{t("All Time Limits")}</SelectItem>
                    <SelectItem value="quick">Quick (≤20 min)</SelectItem>
>>>>>>> 8ea398a1
                    <SelectItem value="standard">
                      Standard (21-45 min)
                    </SelectItem>
                    <SelectItem value="extended">
                      Extended (more than 45 min)
                    </SelectItem>
                  </SelectContent>
                </Select>
              </div>

              {/* Sort options dropdown */}
              <div className="space-y-2">
                <label className="text-sm font-semibold text-gray-700">
                  {t("Sort By")}
                </label>
                <Select value={sortBy} onValueChange={setSortBy}>
                  <SelectTrigger className="bg-white/70 border-gray-300/50 text-gray-900 focus:border-cyan-400 focus:ring-cyan-400/30 backdrop-blur-sm shadow-sm">
                    <SelectValue />
                  </SelectTrigger>
                  <SelectContent className="bg-white/95 backdrop-blur-xl border-gray-200/50 shadow-xl">
                    <SelectItem value="recent">{t("Recently Modified")}</SelectItem>
                    <SelectItem value="title">{t("Title")} (A-Z)</SelectItem>
                    <SelectItem value="time">{t("Time Limit")}</SelectItem>
                    <SelectItem value="points">{t("Total Points")}</SelectItem>
                    <SelectItem value="questions">{t("Question Count")}</SelectItem>
                  </SelectContent>
                </Select>
              </div>

              {/* Results counter display */}
              <div className="space-y-2">
                <label className="text-sm font-semibold text-gray-700">
                  {t("Total Drafts")}
                </label>
                <div className="h-10 px-3 py-2 bg-gradient-to-r from-cyan-50 to-purple-50 border border-cyan-200/50 rounded-md flex items-center">
                  <span className="text-lg font-bold bg-gradient-to-r from-cyan-600 to-purple-600 bg-clip-text text-transparent">
                    {filteredQuizzes.length}
                  </span>
                  <span className="text-sm text-gray-600 ml-2">{t("quizzes")}</span>
                </div>
              </div>
            </div>
          </CardContent>
        </Card>

        {/* Draft Quizzes Grid Layout */}
        <div className="grid grid-cols-1 lg:grid-cols-2 gap-6">
          {filteredQuizzes.map((quiz) => {
            // Get styling configuration for this quiz's time limit
            const style = getQuizStyle(quiz.timeLimit);
            const IconComponent = style.icon;
            const isDeleting = deletingIds.has(quiz.id);

            // Build array of quiz features for display as badges
            const features = [];
            if (quiz.allowMultipleAttempts)
              features.push({ icon: RotateCcw, text: "Multiple attempts" });
            if (quiz.randomizeQuestions)
              features.push({ icon: Shuffle, text: "Randomized" });
            if (quiz.showResultsImmediately)
              features.push({ icon: CheckCircle2, text: "Instant results" });
            if (quiz.sendNotifications)
              features.push({ icon: Bell, text: "Notifications" });

            return (
              <Card
                key={quiz.id}
                className={`bg-gradient-to-r ${style.bgGradient} border ${
                  style.borderColor
                } shadow-xl hover:shadow-2xl transition-all duration-500 hover:scale-[1.02] hover:-translate-y-1 relative overflow-hidden group cursor-pointer ${
                  isDeleting ? "opacity-50 pointer-events-none" : ""
                }`}
              >
                {/* Hover effect overlay */}
                <div className="absolute inset-0 bg-gradient-to-br from-white/10 to-transparent opacity-0 group-hover:opacity-100 transition-opacity duration-500"></div>

                {/* Deletion loading overlay */}
                {isDeleting && (
                  <div className="absolute inset-0 bg-white/80 backdrop-blur-sm flex items-center justify-center z-20">
                    <div className="flex items-center gap-3 text-gray-700">
                      <Loader2 className="w-6 h-6 animate-spin" />
                      <span className="font-medium">{t("Deleting quiz...")}</span>
                    </div>
                  </div>
                )}

                {/* Quiz card header */}
                <CardHeader className="border-b border-gray-200/30 relative z-10">
                  <div className="flex items-start justify-between">
                    <div className="flex items-center gap-4">
                      {/* Animated time limit category icon */}
                      <div
                        className={`w-14 h-14 bg-gradient-to-r ${style.gradient} rounded-xl flex items-center justify-center shadow-lg group-hover:scale-110 group-hover:rotate-3 transition-all duration-300`}
                      >
                        <IconComponent className="w-6 h-6 text-white" />
                      </div>

                      <div className="flex-1">
                        {/* Quiz title with hover effect */}
                        <CardTitle className="text-lg font-bold text-gray-900 group-hover:text-cyan-700 transition-colors duration-200 mb-2">
                          {quiz.title}
                        </CardTitle>

                        {/* Quiz badges (time category and draft status) */}
                        <div className="flex flex-wrap gap-2">
                          <Badge
                            className={`font-medium text-xs ${style.badgeColor} hover:scale-105 transition-transform duration-200`}
                          >
                            {style.label}
                          </Badge>
                          <Badge className="bg-purple-100 text-purple-700 border-purple-200 hover:bg-purple-200 hover:text-purple-800 font-medium text-xs hover:scale-105 transition-all duration-200">
                            {t("Draft")}
                          </Badge>
                        </div>
                      </div>
                    </div>
                  </div>
                </CardHeader>

                {/* Quiz card content */}
                <CardContent className="p-6 relative z-10">
                  <div className="space-y-4">
                    {/* Quiz description with line clamping */}
                    <p className="text-gray-700 text-sm leading-relaxed line-clamp-2">
                      {quiz.description}
                    </p>

                    {/* Quiz metadata grid (2x2 layout) */}
                    <div className="grid grid-cols-2 gap-3">
                      {/* Total points display */}
                      <div className="flex items-center gap-2">
                        <Trophy className="w-4 h-4 text-orange-500" />
                        <span className="text-sm font-medium text-gray-700">
                          {quiz.totalPoints} {t("points")}
                        </span>
                      </div>

                      {/* Time limit display */}
                      <div className="flex items-center gap-2">
                        <Clock className="w-4 h-4 text-blue-500" />
                        <span className="text-sm font-medium text-gray-700">
                          {quiz.timeLimit} {t("min")}
                        </span>
                      </div>

                      {/* Question count display */}
                      <div className="flex items-center gap-2">
                        <FileQuestion className="w-4 h-4 text-green-500" />
                        <span className="text-sm font-medium text-gray-700">
                          {quiz.totalQuestions} {t("questions")}
                        </span>
                      </div>

                      {/* Due date display */}
                      <div className="flex items-center gap-2">
                        <Calendar className="w-4 h-4 text-purple-500" />
                        <span className="text-sm font-medium text-gray-700">
                          {t("Due")}: {new Date(quiz.dueDate).toLocaleDateString()}
                        </span>
                      </div>
                    </div>

                    {/* Last modified date */}
                    <div className="flex items-center gap-2">
                      <Calendar className="w-4 h-4 text-green-500" />
                      <span className="text-sm font-medium text-gray-700">
                        {t("Modified")}:{" "}
                        {new Date(quiz.lastModified).toLocaleDateString()}
                      </span>
                    </div>

                    {/* Quiz Features Display */}
                    {/* Show first 3 features with icons, collapse additional ones */}
                    {features.length > 0 && (
                      <div className="flex flex-wrap gap-1">
                        {features.slice(0, 3).map((feature, index) => (
                          <Badge
                            key={index}
                            variant="outline"
                            className={`text-xs transition-all duration-200 hover:scale-105 ${getFeatureBadge(
                              index
                            )} flex items-center gap-1`}
                          >
                            <feature.icon className="w-3 h-3" />
                            {feature.text}
                          </Badge>
                        ))}
                        {/* Show "+X more" badge if there are additional features */}
                        {features.length > 3 && (
                          <Badge
                            variant="outline"
                            className="text-xs bg-gray-50 text-gray-600 border-gray-200 hover:bg-gray-100 hover:text-gray-700 transition-all duration-200"
                          >
                            +{features.length - 3} {t("more")}
                          </Badge>
                        )}
                      </div>
                    )}

                    {/* Action buttons row */}
                    <div className="flex gap-3 pt-2">
                      {/* Edit quiz button */}
                      <Button
                        onClick={() => handleEditQuiz(quiz)}
                        className={`flex-1 bg-gradient-to-r ${style.gradient} hover:shadow-lg text-white rounded-lg hover:scale-105 transition-all duration-300 font-medium`}
                        disabled={isDeleting}
                      >
                        <Edit3 className="w-4 h-4 mr-2" />
                        {t("Edit Quiz")}
                      </Button>

                      {/* Preview button */}
                      <Button
                        variant="outline"
                        size="sm"
                        className="border-gray-200 text-gray-700 hover:bg-gray-50 bg-white/80 rounded-lg hover:scale-105 transition-all duration-300 shadow-sm"
                        disabled={isDeleting}
                      >
                        <Eye className="w-4 h-4" />
                      </Button>

                      {/* Delete button with loading state */}
                      <Button
                        variant="outline"
                        size="sm"
                        onClick={(e) => handleDeleteQuiz(quiz, e)}
                        className="border-red-200 text-red-700 hover:bg-red-50 bg-white/80 rounded-lg hover:scale-105 transition-all duration-300 shadow-sm disabled:opacity-50"
                        disabled={isDeleting}
                        title={t("Delete this draft quiz")}
                      >
                        {isDeleting ? (
                          <Loader2 className="w-4 h-4 animate-spin" />
                        ) : (
                          <Trash2 className="w-4 h-4" />
                        )}
                      </Button>
                    </div>
                  </div>
                </CardContent>
              </Card>
            );
          })}
        </div>

        {/* Empty State Component */}
        {/* Displayed when no quizzes match the current filters/search */}
        {filteredQuizzes.length === 0 && (
          <Card className="bg-white/90 backdrop-blur-xl border-0 shadow-xl relative overflow-hidden">
            <CardContent className="p-12 text-center">
              {/* Empty state icon */}
              <div className="w-20 h-20 bg-gradient-to-r from-gray-400 to-gray-600 rounded-full flex items-center justify-center mx-auto mb-6 opacity-50">
                <FileQuestion className="w-10 h-10 text-white" />
              </div>

              {/* Empty state message */}
              <h3 className="text-xl font-semibold text-gray-900 mb-2">
                {t("No Draft Quizzes Found")}
              </h3>
              <p className="text-gray-600 mb-6">
                {searchQuery || timeFilter !== "all"
                  ? t("Try adjusting your search criteria or filters.")
                  : t("You haven't created any draft quizzes yet. Start by creating your first quiz!")}
              </p>

              {/* Call-to-action button */}
              <Button
                onClick={handleCreateNew}
                className="bg-gradient-to-r from-cyan-500 to-purple-600 hover:from-cyan-600 hover:to-purple-700 text-white shadow-lg hover:shadow-xl transition-all duration-300 rounded-lg px-6 py-3 font-medium hover:scale-105"
              >
                <Plus className="w-4 h-4 mr-2" />
                {t("Create New Quiz")}
              </Button>
            </CardContent>
          </Card>
        )}
      </main>
    </div>
  );
}<|MERGE_RESOLUTION|>--- conflicted
+++ resolved
@@ -31,7 +31,6 @@
 import { Button } from "@/components/ui/button";
 import { Card, CardContent, CardHeader, CardTitle } from "@/components/ui/card";
 import { Input } from "@/components/ui/input";
-import { useTranslation } from "react-i18next";
 import {
   Select,
   SelectContent,
@@ -59,6 +58,7 @@
   Trophy,
 } from "lucide-react";
 import { useState } from "react";
+import { useTranslation } from "react-i18next";
 import { useDraftQuizzes } from "../useDraftQuizzes";
 
 /**
@@ -99,30 +99,15 @@
   const [searchQuery, setSearchQuery] = useState("");
   const [timeFilter, setTimeFilter] = useState<string>("all");
   const [sortBy, setSortBy] = useState<string>("recent");
-<<<<<<< HEAD
-
-  // Custom hook for managing draft quizzes data and operations
-  const {
-    draftQuizzes, // Array of draft quizzes from API
-    loading, // Loading state for initial data fetch
-    error, // Error message if API calls fail
-    deletingIds, // Set of quiz IDs currently being deleted
-    refetch, // Function to refetch data from API
-    deleteQuiz, // Function to delete a specific quiz
-  } = useDraftQuizzes();
-
-  /**
-   * Returns styling configuration based on quiz time limit
-   * Categorizes quizzes into Quick, Standard, and Extended with distinct visual themes
-   */
-=======
-  const {t} = useTranslation();
+  const { t } = useTranslation();
   // Uses custom hook to fetch quizzes saved as drafts
   const { draftQuizzes, loading, error, deletingIds, refetch, deleteQuiz } =
     useDraftQuizzes();
 
-  // Get quiz icon and styling based on time limit
->>>>>>> 8ea398a1
+  /**
+   * Returns styling configuration based on quiz time limit
+   * Categorizes quizzes into Quick, Standard, and Extended with distinct visual themes
+   */
   const getQuizStyle = (timeLimit: number) => {
     if (timeLimit <= 20) {
       return {
@@ -247,12 +232,11 @@
     // Prevent event bubbling to avoid triggering card click events
     event.stopPropagation();
 
-<<<<<<< HEAD
-    // Create detailed confirmation message
-    const confirmMessage = `Are you sure you want to delete "${quiz.title}"?\n\nThis action cannot be undone and will permanently remove the draft quiz from your account.`;
-=======
-    const confirmMessage = `${t("Are you sure you want to delete ")}"${quiz.title}"?\n\n${t("This action cannot be undone and will permanently remove the draft quiz from your account.")}`;
->>>>>>> 8ea398a1
+    const confirmMessage = `${t("Are you sure you want to delete ")}"${
+      quiz.title
+    }"?\n\n${t(
+      "This action cannot be undone and will permanently remove the draft quiz from your account."
+    )}`;
 
     // Show confirmation dialog
     if (!window.confirm(confirmMessage)) {
@@ -403,15 +387,8 @@
                     <SelectValue />
                   </SelectTrigger>
                   <SelectContent className="bg-white/95 backdrop-blur-xl border-gray-200/50 shadow-xl">
-<<<<<<< HEAD
-                    <SelectItem value="all">All Time Limits</SelectItem>
-                    <SelectItem value="quick">
-                      Quick (20 min or less)
-                    </SelectItem>
-=======
                     <SelectItem value="all">{t("All Time Limits")}</SelectItem>
                     <SelectItem value="quick">Quick (≤20 min)</SelectItem>
->>>>>>> 8ea398a1
                     <SelectItem value="standard">
                       Standard (21-45 min)
                     </SelectItem>
@@ -432,11 +409,15 @@
                     <SelectValue />
                   </SelectTrigger>
                   <SelectContent className="bg-white/95 backdrop-blur-xl border-gray-200/50 shadow-xl">
-                    <SelectItem value="recent">{t("Recently Modified")}</SelectItem>
+                    <SelectItem value="recent">
+                      {t("Recently Modified")}
+                    </SelectItem>
                     <SelectItem value="title">{t("Title")} (A-Z)</SelectItem>
                     <SelectItem value="time">{t("Time Limit")}</SelectItem>
                     <SelectItem value="points">{t("Total Points")}</SelectItem>
-                    <SelectItem value="questions">{t("Question Count")}</SelectItem>
+                    <SelectItem value="questions">
+                      {t("Question Count")}
+                    </SelectItem>
                   </SelectContent>
                 </Select>
               </div>
@@ -450,7 +431,9 @@
                   <span className="text-lg font-bold bg-gradient-to-r from-cyan-600 to-purple-600 bg-clip-text text-transparent">
                     {filteredQuizzes.length}
                   </span>
-                  <span className="text-sm text-gray-600 ml-2">{t("quizzes")}</span>
+                  <span className="text-sm text-gray-600 ml-2">
+                    {t("quizzes")}
+                  </span>
                 </div>
               </div>
             </div>
@@ -493,7 +476,9 @@
                   <div className="absolute inset-0 bg-white/80 backdrop-blur-sm flex items-center justify-center z-20">
                     <div className="flex items-center gap-3 text-gray-700">
                       <Loader2 className="w-6 h-6 animate-spin" />
-                      <span className="font-medium">{t("Deleting quiz...")}</span>
+                      <span className="font-medium">
+                        {t("Deleting quiz...")}
+                      </span>
                     </div>
                   </div>
                 )}
@@ -569,7 +554,8 @@
                       <div className="flex items-center gap-2">
                         <Calendar className="w-4 h-4 text-purple-500" />
                         <span className="text-sm font-medium text-gray-700">
-                          {t("Due")}: {new Date(quiz.dueDate).toLocaleDateString()}
+                          {t("Due")}:{" "}
+                          {new Date(quiz.dueDate).toLocaleDateString()}
                         </span>
                       </div>
                     </div>
@@ -673,7 +659,9 @@
               <p className="text-gray-600 mb-6">
                 {searchQuery || timeFilter !== "all"
                   ? t("Try adjusting your search criteria or filters.")
-                  : t("You haven't created any draft quizzes yet. Start by creating your first quiz!")}
+                  : t(
+                      "You haven't created any draft quizzes yet. Start by creating your first quiz!"
+                    )}
               </p>
 
               {/* Call-to-action button */}
