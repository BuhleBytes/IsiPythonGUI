--- conflicted
+++ resolved
@@ -115,7 +115,7 @@
     // Simple view change - no navigation, keeps SPA behavior
     onViewChange(key);
   };
-  
+
   const { t } = useTranslation();
 
   return (
@@ -144,12 +144,7 @@
                 Admin Panel
                 <Sparkles className="w-3 h-3 text-cyan-500 animate-pulse" />
               </h2>
-<<<<<<< HEAD
-              {/* Subtitle describing the panel's purpose */}
-              <p className="text-xs text-gray-500">Coding Challenges</p>
-=======
               <p className="text-xs text-gray-500">{t("Create and Manage")}</p>
->>>>>>> 8ea398a1
             </div>
           )}
         </div>
@@ -221,9 +216,7 @@
                 <Code2 className="w-2 h-2 text-white" />
               </div>
               {/* Version text */}
-              <span className="font-medium text-gray-600">
-                Admin Dashboard
-              </span>
+              <span className="font-medium text-gray-600">Admin Dashboard</span>
             </div>
           </div>
         </div>
